""" Analyze libraries in trees

Analyze library dependencies in paths and wheel files
"""

import os
from os.path import basename, join as pjoin, realpath

import warnings
from typing import Callable, Dict, Iterable, List, Optional, Text

import six

from .tools import (get_install_names, zip2dir, get_rpaths,
                    get_environment_variable_paths)
from .tmpdirs import TemporaryDirectory


<<<<<<< HEAD
class DependencyNotFound(Exception):
    """Raised by tree_libs or resolve_rpath if an expected dependency is
    missing.
    """


def tree_libs(start_path, filt_func=None, skip_missing=False):
=======
def tree_libs(
    start_path,  # type: Text
    filt_func=None  # type: Optional[Callable[[Text], bool]]
):
    # type: (...) -> Dict[Text, Dict[Text, Text]]
>>>>>>> 8f43b44c
    """ Return analysis of library dependencies within `start_path`

    Parameters
    ----------
    start_path : str
        root path of tree to search for libraries depending on other libraries.
    filt_func : None or callable, optional
        If None, inspect all files for library dependencies. If callable,
        accepts filename as argument, returns True if we should inspect the
        file, False otherwise.
    skip_missing : {False, True}, optional
        Determines if dependency resolution failures are considered a critical
        error to be raised.  Otherwise missing libraries are only warned about.

    Returns
    -------
    lib_dict : dict
        dictionary with (key, value) pairs of (``libpath``,
        ``dependings_dict``).

        ``libpath`` is canonical (``os.path.realpath``) filename of library, or
        library name starting with {'@rpath', '@loader_path',
        '@executable_path'}.

        ``dependings_dict`` is a dict with (key, value) pairs of
        (``depending_libpath``, ``install_name``), where ``dependings_libpath``
        is the canonical (``os.path.realpath``) filename of the library
        depending on ``libpath``, and ``install_name`` is the "install_name" by
        which ``depending_libpath`` refers to ``libpath``.

    Raises
    ------
    DependencyNotFound
        When any `@rpath` dependencies can not be located and `skip_missing`
        is False.

    Warns
    -----
    UserWarning
        Instead of DependencyNotFound when `skip_missing` is True.

    Notes
    -----

    See:

    * https://developer.apple.com/library/mac/documentation/Darwin/Reference/ManPages/man1/dyld.1.html  # noqa: E501
    * http://matthew-brett.github.io/pydagogue/mac_runtime_link.html
    """
<<<<<<< HEAD
    lib_dict = {}
    missing_dependencies = []  # Info on libraries not found by resolve_rpath.
=======
    lib_dict = {}  # type: Dict[Text, Dict[Text, Text]]
>>>>>>> 8f43b44c
    env_var_paths = get_environment_variable_paths()
    for dirpath, dirnames, basenames in os.walk(start_path):
        for base in basenames:
            depending_libpath = realpath(pjoin(dirpath, base))
            if filt_func is not None and not filt_func(depending_libpath):
                continue
            rpaths = get_rpaths(depending_libpath)
            search_paths = rpaths + env_var_paths
            for install_name in get_install_names(depending_libpath):
                # If the library starts with '@rpath' we'll try and resolve it
                # We'll do nothing to other '@'-paths
                # Otherwise we'll search for the library using env variables
                if install_name.startswith('@rpath'):
                    try:
                        lib_path = resolve_rpath(install_name, search_paths)
                    except DependencyNotFound:
                        lib_path = install_name
                        missing_dependencies.append(
                            (install_name, search_paths, depending_libpath)
                        )
                elif install_name.startswith('@'):
                    lib_path = install_name
                else:
                    lib_path = search_environment_for_lib(install_name)
                if lib_path in lib_dict:
                    lib_dict[lib_path][depending_libpath] = install_name
                else:
                    lib_dict[lib_path] = {depending_libpath: install_name}

    if not skip_missing and missing_dependencies:
        error_msg = "Could not find these dependencies:"
        for missing, rpaths, dependant in missing_dependencies:
            error_msg += (
                "\n{0} not found:"
                "\n  Needed by: {1}"
                "\n  Search path:\n    {2}".format(
                    missing, dependant, "\n    ".join(rpaths)
                )
            )
        raise DependencyNotFound(error_msg)

    if missing_dependencies:
        warnings.warn(
            "Ignored missing dependencies:\n  {0}".format(
                "\n  ".join(missing for missing, _, _ in missing_dependencies),
            )
        )

    return lib_dict


def resolve_rpath(lib_path, rpaths):
    # type: (Text, Iterable[Text]) -> Text
    """ Return `lib_path` with its `@rpath` resolved

    If `lib_path` has `@rpath` then returns the first `rpaths`/`lib_path`
    combination found.  If the library can't be found in `rpaths` then a
    detailed warning is printed and `lib_path` is returned as is.

    Parameters
    ----------
    lib_path : str
        The path to a library file, which may or may not start with `@rpath`.
    rpaths : sequence of str
        A sequence of search paths, usually gotten from a call to `get_rpaths`.

    Returns
    -------
    lib_path : str
        A str with the resolved libraries realpath.

    Raises
    ------
    DependencyNotFound
        When `lib_path` has `@rpath` in it but can not be found on any of the
        provided `rpaths`.
    """
    if not lib_path.startswith('@rpath/'):
        return lib_path

    lib_rpath = lib_path.split('/', 1)[1]
    for rpath in rpaths:
        rpath_lib = realpath(pjoin(rpath, lib_rpath))
        if os.path.exists(rpath_lib):
            return rpath_lib

    raise DependencyNotFound(lib_path)


def search_environment_for_lib(lib_path):
    # type: (Text) -> Text
    """ Search common environment variables for `lib_path`

    We'll use a single approach here:

        1. Search for the basename of the library on DYLD_LIBRARY_PATH
        2. Search for ``realpath(lib_path)``
        3. Search for the basename of the library on DYLD_FALLBACK_LIBRARY_PATH

    This follows the order that Apple defines for "searching for a
    library that has a directory name in it" as defined in their
    documentation here:

    https://developer.apple.com/library/archive/documentation/DeveloperTools/Conceptual/DynamicLibraries/100-Articles/DynamicLibraryUsageGuidelines.html#//apple_ref/doc/uid/TP40001928-SW10

    See the script "testing_osx_rpath_env_variables.sh" in tests/data
    for a more in-depth explanation. The case where LD_LIBRARY_PATH is
    used is a narrow subset of that, so we'll ignore it here to keep
    things simple.

    Parameters
    ----------
    lib_path : str
        Name of the library to search for

    Returns
    -------
    lib_path : str
        Full path of ``basename(lib_path)``'s location, if it can be found, or
        ``realpath(lib_path)`` if it cannot.
    """
    lib_basename = basename(lib_path)
    potential_library_locations = []

    # 1. Search on DYLD_LIBRARY_PATH
    potential_library_locations += _paths_from_var('DYLD_LIBRARY_PATH',
                                                   lib_basename)

    # 2. Search for realpath(lib_path)
    potential_library_locations.append(realpath(lib_path))

    # 3. Search on DYLD_FALLBACK_LIBRARY_PATH
    potential_library_locations += \
        _paths_from_var('DYLD_FALLBACK_LIBRARY_PATH', lib_basename)

    for location in potential_library_locations:
        if os.path.exists(location):
            return location
    return realpath(lib_path)


def get_prefix_stripper(strip_prefix):
    # type: (Text) -> Callable[[Text], Text]
    """ Return function to strip `strip_prefix` prefix from string if present

    Parameters
    ----------
    strip_prefix : str
        Prefix to strip from the beginning of string if present

    Returns
    -------
    stripper : func
        function such that ``stripper(a_string)`` will strip `prefix` from
        ``a_string`` if present, otherwise pass ``a_string`` unmodified
    """
    n = len(strip_prefix)

    def stripper(path):
        # type: (Text) -> Text
        return path if not path.startswith(strip_prefix) else path[n:]
    return stripper


def get_rp_stripper(strip_path):
    # type: (Text) -> Callable[[Text], Text]
    """ Return function to strip ``realpath`` of `strip_path` from string

    Parameters
    ----------
    strip_path : str
        path to strip from beginning of strings. Processed to ``strip_prefix``
        by ``realpath(strip_path) + os.path.sep``.

    Returns
    -------
    stripper : func
        function such that ``stripper(a_string)`` will strip ``strip_prefix``
        from ``a_string`` if present, otherwise pass ``a_string`` unmodified
    """
    return get_prefix_stripper(realpath(strip_path) + os.path.sep)


def stripped_lib_dict(lib_dict, strip_prefix):
    # type: (Dict[Text, Dict[Text, Text]], Text) -> Dict[Text, Dict[Text, Text]]
    """ Return `lib_dict` with `strip_prefix` removed from start of paths

    Use to give form of `lib_dict` that appears relative to some base path
    given by `strip_prefix`.  Particularly useful for analyzing wheels where we
    unpack to a temporary path before analyzing.

    Parameters
    ----------
    lib_dict : dict
        See :func:`tree_libs` for definition.  All depending and depended paths
        are canonical (therefore absolute)
    strip_prefix : str
        Prefix to remove (if present) from all depended and depending library
        paths in `lib_dict`

    Returns
    -------
    relative_dict : dict
        `lib_dict` with `strip_prefix` removed from beginning of all depended
        and depending library paths.
    """
    relative_dict = {}
    stripper = get_prefix_stripper(strip_prefix)

    for lib_path, dependings_dict in lib_dict.items():
        ding_dict = {}
        for depending_libpath, install_name in dependings_dict.items():
            ding_dict[stripper(depending_libpath)] = install_name
        relative_dict[stripper(lib_path)] = ding_dict
    return relative_dict


def wheel_libs(
    wheel_fname,  # type: Text
    filt_func=None  # type: Optional[Callable[[Text], bool]]
):
    # type: (...) -> Dict[Text, Dict[Text, Text]]
    """ Return analysis of library dependencies with a Python wheel

    Use this routine for a dump of the dependency tree.

    Parameters
    ----------
    wheel_fname : str
        Filename of wheel
    filt_func : None or callable, optional
        If None, inspect all files for library dependencies. If callable,
        accepts filename as argument, returns True if we should inspect the
        file, False otherwise.

    Returns
    -------
    lib_dict : dict
        dictionary with (key, value) pairs of (``libpath``,
        ``dependings_dict``).  ``libpath`` is library being depended on,
        relative to wheel root path if within wheel tree.  ``dependings_dict``
        is (key, value) of (``depending_lib_path``, ``install_name``).  Again,
        ``depending_lib_path`` is library relative to wheel root path, if
        within wheel tree.
    """
    with TemporaryDirectory() as tmpdir:
        zip2dir(wheel_fname, tmpdir)
        lib_dict = tree_libs(tmpdir, filt_func)
    return stripped_lib_dict(lib_dict, realpath(tmpdir) + os.path.sep)


def _paths_from_var(varname, lib_basename):
    # type: (Text, Text) -> List[Text]
    var = os.environ.get(six.ensure_str(varname))
    if var is None:
        return []
    return [pjoin(path, lib_basename) for path in var.split(':')]<|MERGE_RESOLUTION|>--- conflicted
+++ resolved
@@ -16,21 +16,18 @@
 from .tmpdirs import TemporaryDirectory
 
 
-<<<<<<< HEAD
 class DependencyNotFound(Exception):
     """Raised by tree_libs or resolve_rpath if an expected dependency is
     missing.
     """
 
 
-def tree_libs(start_path, filt_func=None, skip_missing=False):
-=======
 def tree_libs(
     start_path,  # type: Text
-    filt_func=None  # type: Optional[Callable[[Text], bool]]
+    filt_func=None,  # type: Optional[Callable[[Text], bool]]
+    skip_missing=False,  # type: bool
 ):
     # type: (...) -> Dict[Text, Dict[Text, Text]]
->>>>>>> 8f43b44c
     """ Return analysis of library dependencies within `start_path`
 
     Parameters
@@ -80,12 +77,8 @@
     * https://developer.apple.com/library/mac/documentation/Darwin/Reference/ManPages/man1/dyld.1.html  # noqa: E501
     * http://matthew-brett.github.io/pydagogue/mac_runtime_link.html
     """
-<<<<<<< HEAD
-    lib_dict = {}
+    lib_dict = {}  # type: Dict[Text, Dict[Text, Text]]
     missing_dependencies = []  # Info on libraries not found by resolve_rpath.
-=======
-    lib_dict = {}  # type: Dict[Text, Dict[Text, Text]]
->>>>>>> 8f43b44c
     env_var_paths = get_environment_variable_paths()
     for dirpath, dirnames, basenames in os.walk(start_path):
         for base in basenames:
